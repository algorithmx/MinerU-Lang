import json
import os
import time

from loguru import logger

<<<<<<< HEAD
from magic_pdf.libs.ocr_dict_merge import merge_spans_to_line, remove_overlaps_min_spans, modify_y_axis
=======
from magic_pdf.libs.commons import read_file, join_path, fitz, get_img_s3_client, get_delta_time, get_docx_model_output
from magic_pdf.libs.coordinate_transform import get_scale_ratio
from magic_pdf.libs.safe_filename import sanitize_filename
from magic_pdf.pre_proc.detect_footer_by_model import parse_footers
from magic_pdf.pre_proc.detect_footnote import parse_footnotes_by_model
from magic_pdf.pre_proc.detect_header import parse_headers
from magic_pdf.pre_proc.detect_page_number import parse_pageNos
from magic_pdf.pre_proc.ocr_cut_image import cut_image_and_table
from magic_pdf.pre_proc.ocr_detect_layout import layout_detect
from magic_pdf.pre_proc.ocr_dict_merge import remove_overlaps_min_spans, merge_spans_to_line_by_layout
from magic_pdf.pre_proc.ocr_remove_spans import remove_spans_by_bboxes
>>>>>>> 047a8df2


def construct_page_component(page_id, blocks, layout_bboxes):
    return_dict = {
        'preproc_blocks': blocks,
        'page_idx': page_id,
        'layout_bboxes': layout_bboxes,
    }
    return return_dict


def parse_pdf_by_ocr(
        pdf_path,
        s3_pdf_profile,
        pdf_model_output,
        save_path,
        book_name,
        pdf_model_profile=None,
        image_s3_config=None,
        start_page_id=0,
        end_page_id=None,
        debug_mode=False,
):
    pdf_bytes = read_file(pdf_path, s3_pdf_profile)
    save_tmp_path = os.path.join(os.path.dirname(__file__), "../..", "tmp", "unittest")
    book_name = sanitize_filename(book_name)
    md_bookname_save_path = ""
    if debug_mode:
        save_path = join_path(save_tmp_path, "md")
        pdf_local_path = join_path(save_tmp_path, "download-pdfs", book_name)

        if not os.path.exists(os.path.dirname(pdf_local_path)):
            # 如果目录不存在，创建它
            os.makedirs(os.path.dirname(pdf_local_path))

        md_bookname_save_path = join_path(save_tmp_path, "md", book_name)
        if not os.path.exists(md_bookname_save_path):
            # 如果目录不存在，创建它
            os.makedirs(md_bookname_save_path)

        with open(pdf_local_path + ".pdf", "wb") as pdf_file:
            pdf_file.write(pdf_bytes)

    pdf_docs = fitz.open("pdf", pdf_bytes)
    # 初始化空的pdf_info_dict
    pdf_info_dict = {}
    img_s3_client = get_img_s3_client(save_path, image_s3_config)

    start_time = time.time()

    remove_bboxes = []

    end_page_id = end_page_id if end_page_id else len(pdf_docs) - 1
    for page_id in range(start_page_id, end_page_id + 1):

        # 获取当前页的page对象
        page = pdf_docs[page_id]

        if debug_mode:
            time_now = time.time()
            logger.info(f"page_id: {page_id}, last_page_cost_time: {get_delta_time(start_time)}")
            start_time = time_now

        # 获取当前页的模型数据
        ocr_page_info = get_docx_model_output(pdf_model_output, pdf_model_profile, page_id)

        """从json中获取每页的页码、页眉、页脚的bbox"""
        page_no_bboxes = parse_pageNos(page_id, page, ocr_page_info)
        header_bboxes = parse_headers(page_id, page, ocr_page_info)
        footer_bboxes = parse_footers(page_id, page, ocr_page_info)
        footnote_bboxes = parse_footnotes_by_model(page_id, page, ocr_page_info, md_bookname_save_path,
                                                   debug_mode=debug_mode)

        # 构建需要remove的bbox列表
        need_remove_spans_bboxes = []
        need_remove_spans_bboxes.extend(page_no_bboxes)
        need_remove_spans_bboxes.extend(header_bboxes)
        need_remove_spans_bboxes.extend(footer_bboxes)
        need_remove_spans_bboxes.extend(footnote_bboxes)

        layout_dets = ocr_page_info['layout_dets']
        spans = []

        # 计算模型坐标和pymu坐标的缩放比例
        horizontal_scale_ratio, vertical_scale_ratio = get_scale_ratio(ocr_page_info, page)

        for layout_det in layout_dets:
            category_id = layout_det['category_id']
            allow_category_id_list = [1, 7, 13, 14, 15]
            if category_id in allow_category_id_list:
                x0, y0, _, _, x1, y1, _, _ = layout_det['poly']
                bbox = [int(x0 / horizontal_scale_ratio), int(y0 / vertical_scale_ratio),
                        int(x1 / horizontal_scale_ratio), int(y1 / vertical_scale_ratio)]
                '''要删除的'''
                #  3: 'header',      # 页眉
                #  4: 'page number', # 页码
                #  5: 'footnote',    # 脚注
                #  6: 'footer',      # 页脚
                '''当成span拼接的'''
                #  1: 'image', # 图片
                #  7: 'table',       # 表格
                #  13: 'inline_equation',     # 行内公式
                #  14: 'displayed_equation',      # 行间公式
                #  15: 'text',      # ocr识别文本
                '''layout信息'''
                #  11: 'full column',   # 单栏
                #  12: 'sub column',    # 多栏
                span = {
                    'bbox': bbox,
                }
                if category_id == 1:
                    span['type'] = 'image'

                elif category_id == 7:
                    span['type'] = 'table'

                elif category_id == 13:
                    span['content'] = layout_det['latex']
                    span['type'] = 'inline_equation'
                elif category_id == 14:
                    span['content'] = layout_det['latex']
                    span['type'] = 'displayed_equation'
                elif category_id == 15:
                    span['content'] = layout_det['text']
                    span['type'] = 'text'
                # print(span)
                spans.append(span)
            else:
                continue

        # 删除重叠spans中较小的那些
        spans = remove_overlaps_min_spans(spans)

<<<<<<< HEAD
        # 对tpye=["displayed_equation", "image", "table"]进行额外处理,如果左边有字的话,将该span的bbox中y0调整低于文字的y0
        #spans = modify_y_axis(spans)
=======
        # 删除remove_span_block_bboxes中的bbox
        spans = remove_spans_by_bboxes(spans, need_remove_spans_bboxes)

        # 对image和table截图
        spans = cut_image_and_table(spans, page, page_id, book_name, save_path)


        # 行内公式调整, 高度调整至与同行文字高度一致(优先左侧, 其次右侧)
>>>>>>> 047a8df2

        # 模型识别错误的行间公式, type类型转换成行内公式

        # bbox去除粘连

        # 对tpye=["displayed_equation", "image", "table"]进行额外处理,如果左边有字的话,将该span的bbox中y0调整至不高于文字的y0

        # 从ocr_page_info中解析layout信息(按自然阅读方向排序,并修复重叠和交错的bad case)
        layout_bboxes = layout_detect(ocr_page_info['subfield_dets'], page, ocr_page_info)

        # 将spans合并成line(在layout内,从上到下,从左到右)
        lines = merge_spans_to_line_by_layout(spans, layout_bboxes)


        # 目前不做block拼接,先做个结构,每个block中只有一个line,block的bbox就是line的bbox
        blocks = []
        for line in lines:
            blocks.append({
                "bbox": line['bbox'],
                "lines": [line],
            })

        # 构造pdf_info_dict
        page_info = construct_page_component(page_id, blocks, layout_bboxes)
        pdf_info_dict[f"page_{page_id}"] = page_info

        # 在测试时,保存调试信息
        if debug_mode:
            params_file_save_path = join_path(save_tmp_path, "md", book_name, "preproc_out.json")
            page_draw_rect_save_path = join_path(save_tmp_path, "md", book_name, "layout.pdf")

            with open(params_file_save_path, "w", encoding="utf-8") as f:
                json.dump(pdf_info_dict, f, ensure_ascii=False, indent=4)
            # 先检测本地 page_draw_rect_save_path 是否存在，如果存在则删除
            if os.path.exists(page_draw_rect_save_path):
                os.remove(page_draw_rect_save_path)
            # 绘制bbox和layout到pdf


    return pdf_info_dict<|MERGE_RESOLUTION|>--- conflicted
+++ resolved
@@ -4,9 +4,7 @@
 
 from loguru import logger
 
-<<<<<<< HEAD
 from magic_pdf.libs.ocr_dict_merge import merge_spans_to_line, remove_overlaps_min_spans, modify_y_axis
-=======
 from magic_pdf.libs.commons import read_file, join_path, fitz, get_img_s3_client, get_delta_time, get_docx_model_output
 from magic_pdf.libs.coordinate_transform import get_scale_ratio
 from magic_pdf.libs.safe_filename import sanitize_filename
@@ -18,7 +16,6 @@
 from magic_pdf.pre_proc.ocr_detect_layout import layout_detect
 from magic_pdf.pre_proc.ocr_dict_merge import remove_overlaps_min_spans, merge_spans_to_line_by_layout
 from magic_pdf.pre_proc.ocr_remove_spans import remove_spans_by_bboxes
->>>>>>> 047a8df2
 
 
 def construct_page_component(page_id, blocks, layout_bboxes):
@@ -152,10 +149,9 @@
         # 删除重叠spans中较小的那些
         spans = remove_overlaps_min_spans(spans)
 
-<<<<<<< HEAD
         # 对tpye=["displayed_equation", "image", "table"]进行额外处理,如果左边有字的话,将该span的bbox中y0调整低于文字的y0
-        #spans = modify_y_axis(spans)
-=======
+        # spans = modify_y_axis(spans)
+
         # 删除remove_span_block_bboxes中的bbox
         spans = remove_spans_by_bboxes(spans, need_remove_spans_bboxes)
 
@@ -164,7 +160,6 @@
 
 
         # 行内公式调整, 高度调整至与同行文字高度一致(优先左侧, 其次右侧)
->>>>>>> 047a8df2
 
         # 模型识别错误的行间公式, type类型转换成行内公式
 
