--- conflicted
+++ resolved
@@ -115,14 +115,9 @@
 if __name__ == '__main__':
     pdf_path = r"/home/cxu/workspace/Magic-PDF/ocr_demo/j.1540-627x.2006.00176.x.pdf"
     json_file_path = r"/home/cxu/workspace/Magic-PDF/ocr_demo/j.1540-627x.2006.00176.x.json"
-<<<<<<< HEAD
     # ocr_local_parse(pdf_path, json_file_path)
+    
     book_name = "数学新星网/edu_00001236"
     ocr_online_parse(book_name)
-=======
-    ocr_local_parse(pdf_path, json_file_path)
-    # book_name = "科数网/edu_00011318"
-    # ocr_online_parse(book_name)
->>>>>>> 2783bb39
     
     pass